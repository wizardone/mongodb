defmodule Mongo.Protocol do
  use DBConnection
  use Mongo.Messages
  alias Mongo.Protocol.Utils

  @timeout 5000
  @find_flags ~w(tailable_cursor slave_ok no_cursor_timeout await_data exhaust allow_partial_results)a
  @find_one_flags ~w(slave_ok exhaust partial)a
  @insert_flags ~w(continue_on_error)a
  @update_flags ~w(upsert)a
  @write_concern ~w(w j wtimeout)a

  def connect(opts) do
    {write_concern, opts} = Keyword.split(opts, @write_concern)
    write_concern = Keyword.put_new(write_concern, :w, 1)

<<<<<<< HEAD
    s = %{
      socket: nil,
      request_id: 0,
      timeout: opts[:timeout] || @timeout,
      database: Keyword.fetch!(opts, :database),
      write_concern: Map.new(write_concern),
      wire_version: nil
    }
=======
    s = %{socket: nil,
          request_id: 0,
          timeout: opts[:timeout] || @timeout,
          database: Keyword.fetch!(opts, :database),
          write_concern: Map.new(write_concern),
          wire_version: nil,
          ssl: opts[:ssl] || false}
>>>>>>> 4c174516

    connect(opts, s)
  end

  defp connect(opts, s) do
    # TODO: with/else in elixir 1.3
    result =
<<<<<<< HEAD
      with {:ok, s} <- tcp_connect(opts, s) do
        inner_result =
          if opts[:skip_auth] do
            {:ok, s}
          else
            with {:ok, s} <- wire_version(s),
                 {:ok, s} <- Mongo.Auth.run(opts, s) do
              {:ok, s}
            end
          end

        :ok = :inet.setopts(s.socket, active: :once)
        inner_result
=======
      with {:ok, s} <- tcp_connect(opts, s),
           {:ok, s} <- maybe_ssl(opts, s),
           {:ok, s} <- wire_version(s),
           {:ok, s} <- Mongo.Auth.run(opts, s) do
        {mod, sock} = s.socket
        :ok = setopts(mod, sock, active: :once)
        Mongo.Monitor.add_conn(self(), opts[:name], s.wire_version)
        {:ok, s}
>>>>>>> 4c174516
      end

    case result do
      {:ok, s} ->
        {:ok, s}
      {:disconnect, {:tcp_recv, reason}, _s} ->
        {:error, Mongo.Error.exception(tag: :tcp, action: "recv", reason: reason)}
      {:disconnect, {:tcp_send, reason}, _s} ->
        {:error, Mongo.Error.exception(tag: :tcp, action: "send", reason: reason)}
      {:error, reason} ->
        {:error, reason}
    end
  end

  defp maybe_ssl(opts, s) do
    if s.ssl do
      ssl(s, opts)
    else
      {:ok, s}
    end
  end
  defp ssl(%{socket: {:gen_tcp, sock}} = s, opts) do
    case :ssl.connect(sock, opts[:ssl_opts] || [], 5000) do
      {:ok, ssl_sock} ->
        {:ok, %{s | socket: {:ssl, ssl_sock}}}
      {:error, reason} ->
        {:error, Mongo.Error.exception(tag: :ssl, action: "connect", reason: reason)}
    end
  end

  defp tcp_connect(opts, s) do
    host      = (opts[:hostname] || "localhost") |> to_char_list
    port      = opts[:port] || 27017
    sock_opts = [:binary, active: false, packet: :raw, send_timeout: s.timeout, nodelay: true]
                ++ (opts[:socket_options] || [])

    case :gen_tcp.connect(host, port, sock_opts, s.timeout) do
      {:ok, socket} ->
        # A suitable :buffer is only set if :recbuf is included in
        # :socket_options.
        {:ok, [sndbuf: sndbuf, recbuf: recbuf, buffer: buffer]} =
          :inet.getopts(socket, [:sndbuf, :recbuf, :buffer])
        buffer = buffer |> max(sndbuf) |> max(recbuf)
        :ok = :inet.setopts(socket, buffer: buffer)

        {:ok, %{s | socket: {:gen_tcp, socket}}}

      {:error, reason} ->
        {:error, Mongo.Error.exception(tag: :tcp, action: "connect", reason: reason)}
    end
  end

  defp wire_version(s) do
    # wire version
    # https://github.com/mongodb/mongo/blob/master/src/mongo/db/wire_version.h
    case Utils.command(-1, [ismaster: 1], s) do
      {:ok, %{"ok" => 1.0, "maxWireVersion" => version}} ->
        {:ok, %{s | wire_version: version}}
      {:ok, %{"ok" => 1.0}} ->
        {:ok, %{s | wire_version: 0}}
      {:disconnect, _, _} = error ->
        error
    end
  end

  def handle_info({:tcp, data}, s) do
    err = Mongo.Error.exception(message: "unexpected async recv: #{inspect data}")
    {:disconnect, err, s}
  end

  def handle_info({:tcp_closed, _}, s) do
    err = Mongo.Error.exception(tag: :tcp, action: "async recv", reason: :closed)
    {:disconnect, err, s}
  end

  def handle_info({:tcp_error, _, reason}, s) do
    err = Mongo.Error.exception(tag: :tcp, action: "async recv", reason: reason)
    {:disconnect, err, s}
  end

  def checkout(%{socket: {mod, sock}} = s) do
    case setopts(mod, sock, [active: :false]) do
      :ok                       -> recv_buffer(s)
      {:disconnect, _, _} = dis -> dis
    end
  end

  defp recv_buffer(%{socket: {:gen_tcp, sock}} = s) do
    receive do
      {:tcp, ^sock, _buffer} ->
        {:ok, s}
    after
      0 ->
        :inet.setopts(sock, buffer: <<>>)
        {:ok, s}
    end
  end
  defp recv_buffer(%{socket: {:ssl, sock}} = s) do
    receive do
      {:ssl, ^sock, _buffer} ->
        {:ok, s}
    after
      0 ->
        :ssl.setopts(sock, buffer: <<>>)
        {:ok, s}
    end
  end

  def checkin(%{socket: {mod, sock}} = s) do
    :ok = setopts(mod, sock, [active: :once])
    {:ok, s}
  end

  def handle_execute_close(query, params, opts, s) do
    handle_execute(query, params, opts, s)
  end

  def handle_execute(%Mongo.Query{action: action, extra: extra}, params, opts, original_state) do
    :ok = :inet.setopts(original_state.socket, [active: false])
    tmp_state = %{original_state | database: Keyword.get(opts, :database, original_state.database)}
    with {:ok, reply, tmp_state} <- handle_execute(action, extra, params, opts, tmp_state) do
      :ok = :inet.setopts(original_state.socket, [active: :once])
      {:ok, reply, Map.put(tmp_state, :database, original_state.database)}
    end
  end

  defp handle_execute(:wire_version, _, _, _, s) do
    {:ok, s.wire_version, s}
  end

  defp handle_execute(:find, coll, [query, select], opts, s) do
    flags      = Keyword.take(opts, @find_flags)
    num_skip   = Keyword.get(opts, :skip, 0)
    num_return = Keyword.get(opts, :batch_size, 0)

    op_query(coll: Utils.namespace(coll, s, opts[:database]), query: query, select: select,
             num_skip: num_skip, num_return: num_return, flags: flags(flags))
    |> message_reply(s)
  end

  defp handle_execute(:get_more, {coll, cursor_id}, [], opts, s) do
    num_return = Keyword.get(opts, :batch_size, 0)

    op_get_more(coll: Utils.namespace(coll, s, opts[:database]), cursor_id: cursor_id,
                num_return: num_return)
    |> message_reply(s)
  end

  defp handle_execute(:kill_cursors, cursor_ids, [], _opts, s) do
    op = op_kill_cursors(cursor_ids: cursor_ids)
    with :ok <- Utils.send(-10, op, s),
         do: {:ok, :ok, s}
  end

  defp handle_execute(:insert_one, coll, [doc], opts, s) do
    flags  = flags(Keyword.take(opts, @insert_flags))
    op     = op_insert(coll: Utils.namespace(coll, s, opts[:database]), docs: [doc], flags: flags)
    message_gle(-11, op, opts, s)
  end

  defp handle_execute(:insert_many, coll, docs, opts, s) do
    flags  = flags(Keyword.take(opts, @insert_flags))
    op     = op_insert(coll: Utils.namespace(coll, s, opts[:database]), docs: docs, flags: flags)
    message_gle(-12, op, opts, s)
  end

  defp handle_execute(:delete_one, coll, [query], opts, s) do
    flags = [:single]
    op    = op_delete(coll: Utils.namespace(coll, s, opts[:database]), query: query, flags: flags)
    message_gle(-13, op, opts, s)
  end

  defp handle_execute(:delete_many, coll, [query], opts, s) do
    flags = []
    op = op_delete(coll: Utils.namespace(coll, s, opts[:database]), query: query, flags: flags)
    message_gle(-14, op, opts, s)
  end

  defp handle_execute(:replace_one, coll, [query, replacement], opts, s) do
    flags  = flags(Keyword.take(opts, @update_flags))
    op     = op_update(coll: Utils.namespace(coll, s, opts[:database]), query: query, update: replacement,
                       flags: flags)
    message_gle(-15, op, opts, s)
  end

  defp handle_execute(:update_one, coll, [query, update], opts, s) do
    flags  = flags(Keyword.take(opts, @update_flags))
    op     = op_update(coll: Utils.namespace(coll, s, opts[:database]), query: query, update: update,
                       flags: flags)
    message_gle(-16, op, opts, s)
  end

  defp handle_execute(:update_many, coll, [query, update], opts, s) do
    flags  = [:multi | flags(Keyword.take(opts, @update_flags))]
    op     = op_update(coll: Utils.namespace(coll, s, opts[:database]), query: query, update: update,
                       flags: flags)
    message_gle(-17, op, opts, s)
  end

  defp handle_execute(:command, nil, [query], opts, s) do
    flags = Keyword.take(opts, @find_one_flags)
    op_query(coll: Utils.namespace("$cmd", s, opts[:database]), query: query, select: "",
             num_skip: 0, num_return: 1, flags: flags(flags))
    |> message_reply(s)
  end

  defp message_reply(op, s) do
    with {:ok, reply} <- Utils.message(s.request_id, op, s),
         s = %{s | request_id: s.request_id + 1},
         do: {:ok, reply, s}
  end

  defp flags(flags) do
    Enum.reduce(flags, [], fn
      {flag, true},   acc -> [flag|acc]
      {_flag, false}, acc -> acc
    end)
  end

  defp message_gle(id, op, opts, s) do
    write_concern = Keyword.take(opts, @write_concern) |> Map.new
    write_concern = Map.merge(s.write_concern, write_concern)

    if write_concern.w == 0 do
      with :ok <- Utils.send(id, op, s), do: {:ok, :ok, s}
    else
      command = BSON.Encoder.document([{:getLastError, 1}|Map.to_list(write_concern)])
      gle_op = op_query(coll: Utils.namespace("$cmd", s, opts[:database]), query: command,
                        select: "", num_skip: 0, num_return: -1, flags: [])

      ops = [{id, op}, {s.request_id, gle_op}]
      message_reply(ops, s)
    end
  end
<<<<<<< HEAD
=======

  def ping(%{wire_version: wire_version, socket: {mod, sock}} = s) do
    {:ok, active} = getopts(mod, sock, [:active])
    :ok = setopts(mod, sock, [active: false])
    with {:ok, %{wire_version: ^wire_version}} <- wire_version(s),
         :ok = setopts(mod, sock, active),
         do: {:ok, s}
  end

  defp setopts(:gen_tcp, sock, opts), do: :inet.setopts(sock, opts)
  defp setopts(:ssl, sock, opts), do: :ssl.setopts(sock, opts)

  defp getopts(:gen_tcp, sock, opts), do: :inet.getopts(sock, opts)
  defp getopts(:ssl, sock, opts), do: :ssl.getopts(sock, opts)
>>>>>>> 4c174516
end<|MERGE_RESOLUTION|>--- conflicted
+++ resolved
@@ -14,24 +14,15 @@
     {write_concern, opts} = Keyword.split(opts, @write_concern)
     write_concern = Keyword.put_new(write_concern, :w, 1)
 
-<<<<<<< HEAD
     s = %{
       socket: nil,
       request_id: 0,
       timeout: opts[:timeout] || @timeout,
       database: Keyword.fetch!(opts, :database),
       write_concern: Map.new(write_concern),
-      wire_version: nil
+      wire_version: nil,
+      ssl: opts[:ssl] || false
     }
-=======
-    s = %{socket: nil,
-          request_id: 0,
-          timeout: opts[:timeout] || @timeout,
-          database: Keyword.fetch!(opts, :database),
-          write_concern: Map.new(write_concern),
-          wire_version: nil,
-          ssl: opts[:ssl] || false}
->>>>>>> 4c174516
 
     connect(opts, s)
   end
@@ -39,13 +30,13 @@
   defp connect(opts, s) do
     # TODO: with/else in elixir 1.3
     result =
-<<<<<<< HEAD
       with {:ok, s} <- tcp_connect(opts, s) do
         inner_result =
           if opts[:skip_auth] do
             {:ok, s}
           else
-            with {:ok, s} <- wire_version(s),
+            with {:ok, s} <- maybe_ssl(opts, s),
+                 {:ok, s} <- wire_version(s),
                  {:ok, s} <- Mongo.Auth.run(opts, s) do
               {:ok, s}
             end
@@ -53,16 +44,6 @@
 
         :ok = :inet.setopts(s.socket, active: :once)
         inner_result
-=======
-      with {:ok, s} <- tcp_connect(opts, s),
-           {:ok, s} <- maybe_ssl(opts, s),
-           {:ok, s} <- wire_version(s),
-           {:ok, s} <- Mongo.Auth.run(opts, s) do
-        {mod, sock} = s.socket
-        :ok = setopts(mod, sock, active: :once)
-        Mongo.Monitor.add_conn(self(), opts[:name], s.wire_version)
-        {:ok, s}
->>>>>>> 4c174516
       end
 
     case result do
@@ -297,8 +278,6 @@
       message_reply(ops, s)
     end
   end
-<<<<<<< HEAD
-=======
 
   def ping(%{wire_version: wire_version, socket: {mod, sock}} = s) do
     {:ok, active} = getopts(mod, sock, [:active])
@@ -313,5 +292,4 @@
 
   defp getopts(:gen_tcp, sock, opts), do: :inet.getopts(sock, opts)
   defp getopts(:ssl, sock, opts), do: :ssl.getopts(sock, opts)
->>>>>>> 4c174516
 end